<?xml version="1.0" encoding="UTF-8"?>
<project xmlns="http://maven.apache.org/POM/4.0.0" xmlns:xsi="http://www.w3.org/2001/XMLSchema-instance" xsi:schemaLocation="http://maven.apache.org/POM/4.0.0 http://maven.apache.org/xsd/maven-4.0.0.xsd">
    <modelVersion>4.0.0</modelVersion>
    <groupId>no.entur.protobuf</groupId>
    <artifactId>numeric-fieldmask</artifactId>
    <version>0.0.1-SNAPSHOT</version>
    <packaging>jar</packaging>
    <name>Numeric field mask for protobuf</name>
    <description>Alternative to standard protobuf field masks - based on fieldnumbers instead of fieldnames</description>
    <properties>
        <jreleaser-maven-plugin.version>1.18.0</jreleaser-maven-plugin.version>
        <junit-jupiter.version>5.11.4</junit-jupiter.version>
        <junit.jupiter.version>5.11.4</junit.jupiter.version>
        <junit.platform.version>1.11.4</junit.platform.version>
        <maven-deploy-plugin.version>3.1.4</maven-deploy-plugin.version>
        <maven-javadoc-plugin.version>3.11.2</maven-javadoc-plugin.version>
        <maven-source-plugin.version>3.3.1</maven-source-plugin.version>
        <maven-surefire-plugin.version>3.5.3</maven-surefire-plugin.version>
        <maven.compiler.plugin.version>3.13.0</maven.compiler.plugin.version>
        <maven.compiler.source>17</maven.compiler.source>
        <maven.compiler.target>17</maven.compiler.target>
        <os-maven-plugin.version>1.7.1</os-maven-plugin.version>
        <project.build.sourceEncoding>UTF-8</project.build.sourceEncoding>
<<<<<<< HEAD
        <proto.version>4.29.2</proto.version>
        <protobuf-maven-plugin.version>0.7.1</protobuf-maven-plugin.version>
        <protobuf.plugin.version>0.6.1</protobuf.plugin.version>
        <spotless.version>2.43.0</spotless.version>
=======
        <proto.version>3.25.6</proto.version>
        <protobuf-maven-plugin.version>3.2.1</protobuf-maven-plugin.version>
        <spotless.version>2.44.2</spotless.version>
>>>>>>> 76ce950b
    </properties>
    <dependencies>
        <dependency>
            <groupId>com.google.protobuf</groupId>
            <artifactId>protobuf-java-util</artifactId>
            <version>${proto.version}</version>
        </dependency>
        <dependency>
            <groupId>com.google.api.grpc</groupId>
            <artifactId>proto-google-common-protos</artifactId>
            <version>2.51.0</version>
            <scope>test</scope>
        </dependency>
        <dependency>
            <groupId>org.junit.jupiter</groupId>
            <artifactId>junit-jupiter-engine</artifactId>
            <version>${junit.jupiter.version}</version>
            <scope>test</scope>
        </dependency>
        <dependency>
            <groupId>org.junit.jupiter</groupId>
            <artifactId>junit-jupiter-api</artifactId>
            <version>${junit.jupiter.version}</version>
            <scope>test</scope>
        </dependency>
        <dependency>
            <groupId>org.junit.jupiter</groupId>
            <artifactId>junit-jupiter-params</artifactId>
            <version>${junit.jupiter.version}</version>
            <scope>test</scope>
        </dependency>
        <dependency>
            <groupId>org.junit.platform</groupId>
            <artifactId>junit-platform-suite</artifactId>
            <version>${junit.platform.version}</version>
            <scope>test</scope>
        </dependency>
    </dependencies>
    <build>
        <pluginManagement>
            <plugins>
                <plugin>
                    <groupId>org.jreleaser</groupId>
                    <artifactId>jreleaser-maven-plugin</artifactId>
                    <version>${jreleaser-maven-plugin.version}</version>
                    <inherited>false</inherited>
                </plugin>
                <plugin>
                    <groupId>org.apache.maven.plugins</groupId>
                    <artifactId>maven-deploy-plugin</artifactId>
                    <version>${maven-deploy-plugin.version}</version>
                </plugin>
            </plugins>
        </pluginManagement>
        <plugins>
            <plugin>
                <groupId>org.apache.maven.plugins</groupId>
                <artifactId>maven-compiler-plugin</artifactId>
                <version>${maven.compiler.plugin.version}</version>
                <configuration>
                    <source>${maven.compiler.source}</source>
                    <target>${maven.compiler.target}</target>
                </configuration>
            </plugin>
            <plugin>
                <groupId>com.diffplug.spotless</groupId>
                <artifactId>spotless-maven-plugin</artifactId>
                <version>${spotless.version}</version>
                <configuration>
                    <java>
                        <eclipse>
                            <file>eclipsecodestyle/abt_codestyle.xml</file>
                            <version>4.26</version>
                            <!-- Eclipse JDT version of the formatter implementation -->
                        </eclipse>
                        <removeUnusedImports></removeUnusedImports>
                        <importOrder>
                            <file>eclipsecodestyle/abt.importorder</file>
                        </importOrder>
                        <endWithNewline></endWithNewline>
                    </java>
                    <encoding>UTF-8</encoding>
                </configuration>
            </plugin>
            <plugin>
                <groupId>org.apache.maven.plugins</groupId>
                <artifactId>maven-surefire-plugin</artifactId>
                <version>${maven-surefire-plugin.version}</version>
                <configuration>
                    <useSystemClassLoader>false</useSystemClassLoader>
                    <excludes>
                        <exclude>**/*IT.java</exclude>
                    </excludes>
                </configuration>
                <dependencies>
                    <dependency>
                        <groupId>org.junit.jupiter</groupId>
                        <artifactId>junit-jupiter-engine</artifactId>
                        <version>${junit.jupiter.version}</version>
                    </dependency>
                </dependencies>
            </plugin>
            <plugin>
                <groupId>org.codehaus.mojo</groupId>
                <artifactId>license-maven-plugin</artifactId>
                <version>2.5.0</version>
                <configuration>
                    <organizationName>Entur</organizationName>
                    <inceptionYear>2022</inceptionYear>
                    <licenseFile>LICENSE.txt</licenseFile>
                    <licenseName>eupl_v1_1</licenseName>
                    <includes>
                        <include>**/*.java</include>
                    </includes>
                </configuration>
                <executions>
                    <execution>
                        <id>check-license-header</id>
                        <goals>
                            <goal>update-file-header</goal>
                        </goals>
                        <phase>initialize</phase>
                    </execution>
                </executions>
            </plugin>
            <plugin>
                <groupId>com.github.ekryd.sortpom</groupId>
                <artifactId>sortpom-maven-plugin</artifactId>
                <version>4.0.0</version>
                <configuration>
                    <predefinedSortOrder>custom_1</predefinedSortOrder>
                    <nrOfIndentSpace>4</nrOfIndentSpace>
                    <lineSeparator>\n</lineSeparator>
                    <sortProperties>true</sortProperties>
                    <keepBlankLines>false</keepBlankLines>
                    <createBackupFile>false</createBackupFile>
                    <sortDependencies>scope</sortDependencies>
                </configuration>
                <executions>
                    <execution>
                        <goals>
                            <goal>sort</goal>
                        </goals>
                        <phase>initialize</phase>
                    </execution>
                </executions>
            </plugin>
            <plugin>
                <groupId>kr.motd.maven</groupId>
                <artifactId>os-maven-plugin</artifactId>
                <version>${os-maven-plugin.version}</version>
                <extensions>true</extensions>
                <executions>
                    <execution>
                        <goals>
                            <goal>detect</goal>
                        </goals>
                        <phase>validate</phase>
                    </execution>
                </executions>
            </plugin>
            <plugin>
                <groupId>io.github.ascopes</groupId>
                <artifactId>protobuf-maven-plugin</artifactId>
                <version>${protobuf-maven-plugin.version}</version>
                <configuration>
                    <embedSourcesInClassOutputs>true</embedSourcesInClassOutputs>
                    <protocVersion>${proto.version}</protocVersion>
                </configuration>
                <executions>
                    <execution>
                        <id>compile</id>
                        <goals>
                            <goal>generate</goal>
                        </goals>
                        <phase>process-resources</phase>
                    </execution>
                </executions>
            </plugin>
            <plugin>
                <groupId>org.apache.maven.plugins</groupId>
                <artifactId>maven-javadoc-plugin</artifactId>
                <version>${maven-javadoc-plugin.version}</version>
                <configuration>
                    <source>17</source>
                    <detectJavaApiLink>false</detectJavaApiLink>
                </configuration>
                <executions>
                    <execution>
                        <id>attach-javadocs</id>
                        <goals>
                            <goal>jar</goal>
                        </goals>
                        <configuration>
                            <attach>true</attach>
                        </configuration>
                    </execution>
                </executions>
            </plugin>
            <plugin>
                <groupId>org.jreleaser</groupId>
                <artifactId>jreleaser-maven-plugin</artifactId>
                <inherited>false</inherited>
                <configuration>
                    <jreleaser>
                        <signing>
                            <active>ALWAYS</active>
                            <armored>true</armored>
                        </signing>
                        <deploy>
                            <maven>
                                <mavenCentral>
                                    <sonatype>
                                        <active>RELEASE</active>
                                        <url>https://central.sonatype.com/api/v1/publisher</url>
                                        <stagingRepositories>target/staging-deploy</stagingRepositories>
                                    </sonatype>
                                </mavenCentral>
                                <nexus2>
                                    <maven-central>
                                        <active>SNAPSHOT</active>
                                        <url>https://ossrh-staging-api.central.sonatype.com/service/local</url>
                                        <snapshotUrl>https://central.sonatype.com/repository/maven-snapshots</snapshotUrl>
                                        <applyMavenCentralRules>true</applyMavenCentralRules>
                                        <snapshotSupported>true</snapshotSupported>
                                        <closeRepository>true</closeRepository>
                                        <releaseRepository>true</releaseRepository>
                                        <stagingRepositories>target/staging-deploy</stagingRepositories>
                                    </maven-central>
                                </nexus2>
                            </maven>
                        </deploy>
                        <release>
                            <github>
                                <skipTag>false</skipTag>
                                <skipRelease>true</skipRelease>
                            </github>
                        </release>
                    </jreleaser>
                </configuration>
            </plugin>
        </plugins>
    </build>
    <url>https://github.com/entur/numeric-fieldmask-protobuf</url>
    <inceptionYear>2022</inceptionYear>
    <organization>
        <name>Entur AS and original authors</name>
        <url>http://www.entur.org/</url>
    </organization>
    <licenses>
        <license>
            <name>EUPL-1.2 with modifications</name>
            <url>https://joinup.ec.europa.eu/software/page/eupl</url>
            <distribution>repo</distribution>
        </license>
    </licenses>
    <developers>
        <developer>
            <name>Arne Seime</name>
            <email>arne.seime@entur.org</email>
            <organization>Entur</organization>
            <organizationUrl>http://www.entur.org</organizationUrl>
        </developer>
    </developers>
    <scm>
        <connection>scm:git:ssh://git@github.com/entur/numeric-fieldmask-protobuf.git</connection>
        <developerConnection>scm:git:ssh://git@github.com/entur/numeric-fieldmask-protobuf.git</developerConnection>
        <url>https://github.com/entur/numeric-fieldmask-protobuf/tree/master</url>
        <tag>HEAD</tag>
    </scm>
    <profiles>
        <profile>
            <id>publication</id>
            <properties>
                <altDeploymentRepository>local::file:./target/staging-deploy</altDeploymentRepository>
            </properties>
            <build>
                <plugins>
                    <plugin>
                        <groupId>org.apache.maven.plugins</groupId>
                        <artifactId>maven-source-plugin</artifactId>
                        <version>${maven-source-plugin.version}</version>
                        <executions>
                            <execution>
                                <id>attach-sources</id>
                                <goals>
                                    <goal>jar</goal>
                                </goals>
                                <configuration>
                                    <attach>true</attach>
                                </configuration>
                            </execution>
                        </executions>
                    </plugin>
                </plugins>
            </build>
        </profile>
    </profiles>
</project><|MERGE_RESOLUTION|>--- conflicted
+++ resolved
@@ -21,16 +21,9 @@
         <maven.compiler.target>17</maven.compiler.target>
         <os-maven-plugin.version>1.7.1</os-maven-plugin.version>
         <project.build.sourceEncoding>UTF-8</project.build.sourceEncoding>
-<<<<<<< HEAD
-        <proto.version>4.29.2</proto.version>
-        <protobuf-maven-plugin.version>0.7.1</protobuf-maven-plugin.version>
-        <protobuf.plugin.version>0.6.1</protobuf.plugin.version>
-        <spotless.version>2.43.0</spotless.version>
-=======
-        <proto.version>3.25.6</proto.version>
+        <proto.version>4.32.0</proto.version>
         <protobuf-maven-plugin.version>3.2.1</protobuf-maven-plugin.version>
         <spotless.version>2.44.2</spotless.version>
->>>>>>> 76ce950b
     </properties>
     <dependencies>
         <dependency>
